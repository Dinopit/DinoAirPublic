'use client';

import React, { useState, useRef, useCallback, useEffect } from 'react';
import LocalChatView from './LocalChatView';
import LocalArtifactsView from './LocalArtifactsView';
import { ThemeToggle } from '../ui/theme-toggle';
import { useKeyboardShortcuts, KeyboardShortcut } from '../../hooks/useKeyboardShortcuts';
import { KeyboardShortcutsModal } from '../ui/keyboard-shortcuts-modal';
import { OnboardingTutorial } from '../ui/onboarding-tutorial';
import { SettingsPanel } from '../ui/settings-panel';
import { ToastProvider, useToast } from '../ui/toast';
<<<<<<< HEAD
import { Menu, X, Settings, Keyboard, Bug, BarChart3 } from 'lucide-react';
=======
import { Menu, X, Settings, Keyboard, Bug, Puzzle } from 'lucide-react';
>>>>>>> 21bcd1bc
import { DebugProvider, useDebug } from '../../contexts/debug-context';
import DebugPanel from '../ui/debug-panel';
import { PluginManager } from '../plugins';

type Tab = 'chat' | 'artifacts' | 'plugins';

const LocalGuiContent = () => {
  const [activeTab, setActiveTab] = useState<Tab>('chat');
  const [showShortcutsModal, setShowShortcutsModal] = useState(false);
  const [showSettings, setShowSettings] = useState(false);
  const [showOnboarding, setShowOnboarding] = useState(false);
  const [showDebugPanel, setShowDebugPanel] = useState(false);
  const [isMobileMenuOpen, setIsMobileMenuOpen] = useState(false);
  const chatInputRef = useRef<HTMLTextAreaElement | null>(null);
  const { addToast } = useToast();
  const { debugMode, toggleDebugMode, addLog } = useDebug();

  // Check if user should see onboarding
  useEffect(() => {
    const hasSeenTutorial = localStorage.getItem('dinoair-tutorial-completed');
    if (hasSeenTutorial !== 'true') {
      setShowOnboarding(true);
    }
  }, []);

  // Close mobile menu when screen size changes
  useEffect(() => {
    const handleResize = () => {
      if (window.innerWidth >= 768) {
        setIsMobileMenuOpen(false);
      }
    };

    window.addEventListener('resize', handleResize);
    return () => window.removeEventListener('resize', handleResize);
  }, []);

  const handleNewChat = useCallback(() => {
    // This will be implemented when we have access to chat functions
    console.log('New chat');
  }, []);

  const handleSaveConversation = useCallback(() => {
    // Find the save button in LocalChatView and click it
    const saveButton = document.querySelector('button:has-text("Save Chat")') as HTMLButtonElement;
    if (saveButton) {
      saveButton.click();
      addToast({
        type: 'success',
        title: 'Conversation saved',
        message: 'Your conversation has been saved successfully.'
      });
    } else {
      addToast({
        type: 'info',
        title: 'No active conversation',
        message: 'Start a conversation first before saving.'
      });
    }
  }, [addToast]);

  const handleToggleDarkMode = useCallback(() => {
    // Toggle dark mode - this is handled by the ThemeToggle component
    const themeToggleButton = document.querySelector('[data-theme-toggle]') as HTMLButtonElement;
    if (themeToggleButton) {
      themeToggleButton.click();
    }
  }, []);

  const handleOpenSettings = useCallback(() => {
    setShowSettings(true);
    setIsMobileMenuOpen(false);
  }, []);

  const handleOpenMonitoring = useCallback(() => {
    // Open monitoring dashboard in new tab
    window.open('/monitoring', '_blank');
    setIsMobileMenuOpen(false);
  }, []);

  const handleFocusChatInput = useCallback(() => {
    if (activeTab === 'chat') {
      // Find the chat input in the LocalChatView
      const chatInput = document.querySelector('textarea[placeholder="Type your message..."]') as HTMLTextAreaElement;
      if (chatInput) {
        chatInput.focus();
      }
    }
  }, [activeTab]);

  const shortcuts: KeyboardShortcut[] = [
    {
      key: 'k',
      ctrl: true,
      cmd: true,
      description: 'Focus on chat input',
      action: handleFocusChatInput
    },
    {
      key: '1',
      ctrl: true,
      cmd: true,
      description: 'Switch to Chat tab',
      action: () => setActiveTab('chat')
    },
    {
      key: '2',
      ctrl: true,
      cmd: true,
      description: 'Switch to Artifacts tab',
      action: () => setActiveTab('artifacts')
    },
    {
      key: '3',
      ctrl: true,
      cmd: true,
      description: 'Switch to Plugins tab',
      action: () => setActiveTab('plugins')
    },
    {
      key: '/',
      ctrl: true,
      cmd: true,
      description: 'Show keyboard shortcuts',
      action: () => setShowShortcutsModal(true)
    },
    {
      key: 's',
      ctrl: true,
      cmd: true,
      description: 'Save current conversation',
      action: handleSaveConversation
    },
    {
      key: 'n',
      ctrl: true,
      cmd: true,
      description: 'New chat',
      action: handleNewChat
    },
    {
      key: 'd',
      ctrl: true,
      cmd: true,
      description: 'Toggle dark mode',
      action: handleToggleDarkMode
    },
    {
      key: 'd',
      ctrl: true,
      cmd: true,
      shift: true,
      description: 'Toggle debug mode',
      action: () => {
        toggleDebugMode();
        if (!debugMode) {
          setShowDebugPanel(true);
        }
        addToast({
          type: 'info',
          title: debugMode ? 'Debug mode disabled' : 'Debug mode enabled',
          message: debugMode ? 'Debug logging has been turned off' : 'Debug panel can be opened from the toolbar'
        });
      }
    },
    {
      key: ',',
      ctrl: true,
      cmd: true,
      description: 'Open settings',
      action: handleOpenSettings
    },
    {
      key: 'm',
      ctrl: true,
      cmd: true,
      description: 'Open monitoring dashboard',
      action: handleOpenMonitoring
    },
    {
      key: 'Escape',
      description: 'Close modals/dialogs',
      action: () => {
        setShowShortcutsModal(false);
        setShowSettings(false);
        setShowDebugPanel(false);
        setIsMobileMenuOpen(false);
      }
    }
  ];

  useKeyboardShortcuts({ shortcuts });

  const handleTabChange = (tab: Tab) => {
    setActiveTab(tab);
    setIsMobileMenuOpen(false);
  };

  return (
    <div className="flex flex-col h-screen bg-background">
      {/* Header */}
      <div className="flex justify-between items-center border-b bg-card">
        <div className="flex items-center">
          {/* Mobile menu button */}
          <button
            className="md:hidden p-4 hover:bg-muted rounded-lg transition-colors"
            onClick={() => setIsMobileMenuOpen(!isMobileMenuOpen)}
            aria-label="Toggle menu"
          >
            {isMobileMenuOpen ? <X className="w-5 h-5" /> : <Menu className="w-5 h-5" />}
          </button>

          {/* Desktop tabs */}
          <div className="hidden md:flex">
            <button
              className={`px-6 py-3 font-medium transition-colors ${
                activeTab === 'chat'
                  ? 'border-b-2 border-primary text-primary'
                  : 'text-muted-foreground hover:text-foreground'
              }`}
              onClick={() => handleTabChange('chat')}
            >
              Chat
            </button>
            <button
              className={`px-6 py-3 font-medium transition-colors ${
                activeTab === 'artifacts'
                  ? 'border-b-2 border-primary text-primary'
                  : 'text-muted-foreground hover:text-foreground'
              }`}
              onClick={() => handleTabChange('artifacts')}
            >
              Artifacts
            </button>
            <button
              className={`px-6 py-3 font-medium transition-colors flex items-center gap-2 ${
                activeTab === 'plugins'
                  ? 'border-b-2 border-primary text-primary'
                  : 'text-muted-foreground hover:text-foreground'
              }`}
              onClick={() => handleTabChange('plugins')}
            >
              <Puzzle className="w-4 h-4" />
              Plugins
            </button>
          </div>
        </div>

        {/* Right side controls */}
        <div className="flex items-center gap-2 px-4">
          {debugMode && (
            <button
              onClick={() => setShowDebugPanel(true)}
              className="p-2 hover:bg-muted rounded-lg transition-colors text-orange-500"
              aria-label="Debug panel"
              title="Open debug panel"
            >
              <Bug className="w-5 h-5" />
            </button>
          )}
          <button
            onClick={handleOpenMonitoring}
            className="p-2 hover:bg-muted rounded-lg transition-colors"
            aria-label="Monitoring dashboard"
            title="Monitoring dashboard (Ctrl/Cmd + M)"
          >
            <BarChart3 className="w-5 h-5" />
          </button>
          <button
            onClick={() => setShowShortcutsModal(true)}
            className="p-2 hover:bg-muted rounded-lg transition-colors"
            aria-label="Keyboard shortcuts"
            title="Keyboard shortcuts (Ctrl/Cmd + /)"
          >
            <Keyboard className="w-5 h-5" />
          </button>
          <button
            onClick={handleOpenSettings}
            className="p-2 hover:bg-muted rounded-lg transition-colors"
            aria-label="Settings"
            title="Settings (Ctrl/Cmd + ,)"
          >
            <Settings className="w-5 h-5" />
          </button>
          <div data-theme-toggle>
            <ThemeToggle />
          </div>
        </div>
      </div>

      {/* Mobile menu */}
      {isMobileMenuOpen && (
        <div className="md:hidden absolute top-[57px] left-0 right-0 bg-card border-b shadow-lg z-20">
          <button
            className={`w-full px-6 py-3 text-left font-medium transition-colors ${
              activeTab === 'chat'
                ? 'bg-muted text-primary'
                : 'text-muted-foreground hover:bg-muted'
            }`}
            onClick={() => handleTabChange('chat')}
          >
            Chat
          </button>
          <button
            className={`w-full px-6 py-3 text-left font-medium transition-colors ${
              activeTab === 'artifacts'
                ? 'bg-muted text-primary'
                : 'text-muted-foreground hover:bg-muted'
            }`}
            onClick={() => handleTabChange('artifacts')}
          >
            Artifacts
          </button>
<<<<<<< HEAD
          <div className="border-t border-border my-1"></div>
          <button
            className="w-full px-6 py-3 text-left font-medium text-muted-foreground hover:bg-muted transition-colors"
            onClick={handleOpenMonitoring}
          >
            <BarChart3 className="w-4 h-4 mr-2 inline" />
            Monitoring
=======
          <button
            className={`w-full px-6 py-3 text-left font-medium transition-colors flex items-center gap-2 ${
              activeTab === 'plugins'
                ? 'bg-muted text-primary'
                : 'text-muted-foreground hover:bg-muted'
            }`}
            onClick={() => handleTabChange('plugins')}
          >
            <Puzzle className="w-4 h-4" />
            Plugins
>>>>>>> 21bcd1bc
          </button>
        </div>
      )}

      {/* Main content */}
      <div className="flex-grow overflow-hidden">
        {activeTab === 'chat' ? (
          <LocalChatView />
        ) : activeTab === 'artifacts' ? (
          <LocalArtifactsView />
        ) : (
          <div className="h-full overflow-auto p-6">
            <PluginManager />
          </div>
        )}
      </div>

      {/* Keyboard shortcuts modal */}
      <KeyboardShortcutsModal
        isOpen={showShortcutsModal}
        onClose={() => setShowShortcutsModal(false)}
        shortcuts={shortcuts}
      />

      {/* Settings Panel */}
      <SettingsPanel isOpen={showSettings} onClose={() => setShowSettings(false)} />

      {/* Onboarding Tutorial */}
      <OnboardingTutorial
        isOpen={showOnboarding}
        onClose={() => setShowOnboarding(false)}
        onComplete={() => {
          setShowOnboarding(false);
          addToast({
            type: 'success',
            title: 'Tutorial completed!',
            message: 'You can always access help via the keyboard shortcuts.'
          });
        }}
      />

      {/* Debug Panel */}
      <DebugPanel isOpen={showDebugPanel} onClose={() => setShowDebugPanel(false)} />
    </div>
  );
};

// Wrap with ToastProvider and DebugProvider
const LocalGui = () => {
  return (
    <DebugProvider>
      <ToastProvider>
        <LocalGuiContent />
      </ToastProvider>
    </DebugProvider>
  );
};

export default LocalGui;<|MERGE_RESOLUTION|>--- conflicted
+++ resolved
@@ -9,11 +9,7 @@
 import { OnboardingTutorial } from '../ui/onboarding-tutorial';
 import { SettingsPanel } from '../ui/settings-panel';
 import { ToastProvider, useToast } from '../ui/toast';
-<<<<<<< HEAD
-import { Menu, X, Settings, Keyboard, Bug, BarChart3 } from 'lucide-react';
-=======
-import { Menu, X, Settings, Keyboard, Bug, Puzzle } from 'lucide-react';
->>>>>>> 21bcd1bc
+import { Menu, X, Settings, Keyboard, Bug, BarChart3, Puzzle } from 'lucide-react';
 import { DebugProvider, useDebug } from '../../contexts/debug-context';
 import DebugPanel from '../ui/debug-panel';
 import { PluginManager } from '../plugins';
@@ -327,15 +323,6 @@
           >
             Artifacts
           </button>
-<<<<<<< HEAD
-          <div className="border-t border-border my-1"></div>
-          <button
-            className="w-full px-6 py-3 text-left font-medium text-muted-foreground hover:bg-muted transition-colors"
-            onClick={handleOpenMonitoring}
-          >
-            <BarChart3 className="w-4 h-4 mr-2 inline" />
-            Monitoring
-=======
           <button
             className={`w-full px-6 py-3 text-left font-medium transition-colors flex items-center gap-2 ${
               activeTab === 'plugins'
@@ -346,7 +333,14 @@
           >
             <Puzzle className="w-4 h-4" />
             Plugins
->>>>>>> 21bcd1bc
+          </button>
+          <div className="border-t border-border my-1"></div>
+          <button
+            className="w-full px-6 py-3 text-left font-medium text-muted-foreground hover:bg-muted transition-colors"
+            onClick={handleOpenMonitoring}
+          >
+            <BarChart3 className="w-4 h-4 mr-2 inline" />
+            Monitoring
           </button>
         </div>
       )}
