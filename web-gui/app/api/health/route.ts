--- conflicted
+++ resolved
@@ -4,7 +4,6 @@
 
 const logger = getLogger('health-api');
 
-<<<<<<< HEAD
 interface ServiceHealthCheck {
   status: 'healthy' | 'unhealthy' | 'degraded';
   responseTime: number;
@@ -15,18 +14,15 @@
 
 async function checkOllama(): Promise<ServiceHealthCheck> {
   const startTime = Date.now();
-=======
-async function checkOllama(): Promise<boolean> {
   const correlationId = getCurrentCorrelationId();
-  
->>>>>>> 21bcd1bc
   try {
     // Check if Ollama is responsive
     const ollamaUrl = process.env.NEXT_PUBLIC_OLLAMA_URL || 'http://localhost:11434';
     const controller = new AbortController();
     const timeoutId = setTimeout(() => controller.abort(), 10000); // 10 second timeout
     
-<<<<<<< HEAD
+    logger.debug('Checking Ollama health', { ollamaUrl, correlationId });
+    
     // Check multiple endpoints for deep health verification
     const [tagsResponse, versionResponse] = await Promise.allSettled([
       fetch(`${ollamaUrl}/api/tags`, {
@@ -51,6 +47,14 @@
         version = versionData.version;
       }
       
+      logger.info('Ollama health check completed', { 
+        ollamaUrl, 
+        isHealthy: true, 
+        status: tagsResponse.value?.status,
+        correlationId,
+        responseTime
+      });
+      
       return {
         status: 'healthy',
         responseTime,
@@ -66,6 +70,15 @@
         tagsResponse.reason?.message : 
         `HTTP ${tagsResponse.value?.status}`;
       
+      logger.info('Ollama health check completed', { 
+        ollamaUrl, 
+        isHealthy: false, 
+        status: tagsResponse.value?.status,
+        correlationId,
+        responseTime,
+        error
+      });
+      
       return {
         status: 'unhealthy',
         responseTime,
@@ -74,6 +87,7 @@
       };
     }
   } catch (error: any) {
+    logger.error('Ollama health check failed', error, { correlationId });
     return {
       status: 'unhealthy',
       responseTime: Date.now() - startTime,
@@ -85,42 +99,15 @@
 
 async function checkComfyUI(): Promise<ServiceHealthCheck> {
   const startTime = Date.now();
-=======
-    logger.debug('Checking Ollama health', { ollamaUrl, correlationId });
-    
-    const response = await fetch(`${ollamaUrl}/api/tags`, {
-      signal: controller.signal,
-      method: 'GET',
-    }).catch(() => null);
-    
-    clearTimeout(timeoutId);
-    
-    const isHealthy = response?.ok || false;
-    logger.info('Ollama health check completed', { 
-      ollamaUrl, 
-      isHealthy, 
-      status: response?.status,
-      correlationId 
-    });
-    
-    return isHealthy;
-  } catch (error) {
-    logger.error('Ollama health check failed', error, { correlationId });
-    return false;
-  }
-}
-
-async function checkComfyUI(): Promise<boolean> {
   const correlationId = getCurrentCorrelationId();
-  
->>>>>>> 21bcd1bc
   try {
     // Check if ComfyUI backend is responsive
     const comfyUrl = process.env.COMFYUI_API_URL || 'http://localhost:8188';
     const controller = new AbortController();
     const timeoutId = setTimeout(() => controller.abort(), 10000); // 10 second timeout
     
-<<<<<<< HEAD
+    logger.debug('Checking ComfyUI health', { comfyUrl, correlationId });
+    
     // Check multiple endpoints for deep health verification
     const [healthResponse, systemStatsResponse] = await Promise.allSettled([
       fetch(`${comfyUrl}/`, {
@@ -143,6 +130,14 @@
         systemStats = await systemStatsResponse.value.json().catch(() => ({}));
       }
       
+      logger.info('ComfyUI health check completed', { 
+        comfyUrl, 
+        isHealthy: true, 
+        status: healthResponse.value?.status,
+        correlationId,
+        responseTime
+      });
+      
       return {
         status: 'healthy',
         responseTime,
@@ -157,6 +152,15 @@
         healthResponse.reason?.message : 
         `HTTP ${healthResponse.value?.status}`;
       
+      logger.info('ComfyUI health check completed', { 
+        comfyUrl, 
+        isHealthy: false, 
+        status: healthResponse.value?.status,
+        correlationId,
+        responseTime,
+        error
+      });
+      
       return {
         status: 'unhealthy',
         responseTime,
@@ -165,35 +169,13 @@
       };
     }
   } catch (error: any) {
+    logger.error('ComfyUI health check failed', error, { correlationId });
     return {
       status: 'unhealthy',
       responseTime: Date.now() - startTime,
       error: error.message || 'Connection failed',
       details: { endpoint: process.env.COMFYUI_API_URL || 'http://localhost:8188' }
     };
-=======
-    logger.debug('Checking ComfyUI health', { comfyUrl, correlationId });
-    
-    const response = await fetch(`${comfyUrl}/`, {
-      signal: controller.signal,
-      method: 'HEAD',
-    }).catch(() => null);
-    
-    clearTimeout(timeoutId);
-    
-    const isHealthy = response?.ok || false;
-    logger.info('ComfyUI health check completed', { 
-      comfyUrl, 
-      isHealthy, 
-      status: response?.status,
-      correlationId 
-    });
-    
-    return isHealthy;
-  } catch (error) {
-    logger.error('ComfyUI health check failed', error, { correlationId });
-    return false;
->>>>>>> 21bcd1bc
   }
 }
 
@@ -241,12 +223,8 @@
     status: overallStatus,
     ready: isReady,
     timestamp: new Date().toISOString(),
-<<<<<<< HEAD
     responseTime: `${totalResponseTime}ms`,
-=======
-    responseTime: `${responseTime}ms`,
     correlationId,
->>>>>>> 21bcd1bc
     version: process.env.NEXT_PUBLIC_VERSION || '1.0.0',
     environment: process.env.NODE_ENV || 'development',
     deployment: {
@@ -316,9 +294,9 @@
   logger.info('Health check completed', { 
     correlationId,
     allHealthy,
-    responseTime,
-    ollamaHealthy,
-    comfyUIHealthy
+    responseTime: totalResponseTime,
+    ollamaHealthy: ollamaHealth.status === 'healthy',
+    comfyUIHealthy: comfyUIHealth.status === 'healthy'
   });
   
   // Return appropriate status code based on health
