import { NextRequest, NextResponse } from 'next/server';
import { getCurrentCorrelationId } from '@/lib/correlation/correlation-id';
import { getLogger } from '@/lib/logging/logger';

const logger = getLogger('health-api');

interface ServiceHealthCheck {
  status: 'healthy' | 'unhealthy' | 'degraded';
  responseTime: number;
  version?: string;
  details?: any;
  error?: string;
}

async function checkOllama(): Promise<ServiceHealthCheck> {
  const startTime = Date.now();
  const correlationId = getCurrentCorrelationId();
  try {
    // Check if Ollama is responsive
    const ollamaUrl = process.env.NEXT_PUBLIC_OLLAMA_URL || 'http://localhost:11434';
    const controller = new AbortController();
    const timeoutId = setTimeout(() => controller.abort(), 10000); // 10 second timeout
    
    logger.debug('Checking Ollama health', { ollamaUrl, correlationId });
    
    // Check multiple endpoints for deep health verification
    const [tagsResponse, versionResponse] = await Promise.allSettled([
      fetch(`${ollamaUrl}/api/tags`, {
        signal: controller.signal,
        method: 'GET',
      }),
      fetch(`${ollamaUrl}/api/version`, {
        signal: controller.signal,
        method: 'GET',
      })
    ]);
    
    clearTimeout(timeoutId);
    const responseTime = Date.now() - startTime;
    
    if (tagsResponse.status === 'fulfilled' && tagsResponse.value?.ok) {
      const models = await tagsResponse.value.json().catch(() => ({}));
      let version = undefined;
      
      if (versionResponse.status === 'fulfilled' && versionResponse.value?.ok) {
        const versionData = await versionResponse.value.json().catch(() => ({}));
        version = versionData.version;
      }
      
      logger.info('Ollama health check completed', { 
        ollamaUrl, 
        isHealthy: true, 
        status: tagsResponse.value?.status,
        correlationId,
        responseTime
      });
      
      return {
        status: 'healthy',
        responseTime,
        version,
        details: {
          models: models.models || [],
          modelCount: models.models?.length || 0,
          endpoint: ollamaUrl
        }
      };
    } else {
      const error = tagsResponse.status === 'rejected' ? 
        tagsResponse.reason?.message : 
        `HTTP ${tagsResponse.value?.status}`;
      
      logger.info('Ollama health check completed', { 
        ollamaUrl, 
        isHealthy: false, 
        status: tagsResponse.value?.status,
        correlationId,
        responseTime,
        error
      });
      
      return {
        status: 'unhealthy',
        responseTime,
        error,
        details: { endpoint: ollamaUrl }
      };
    }
  } catch (error: any) {
    logger.error('Ollama health check failed', error, { correlationId });
    return {
      status: 'unhealthy',
      responseTime: Date.now() - startTime,
      error: error.message || 'Connection failed',
      details: { endpoint: process.env.NEXT_PUBLIC_OLLAMA_URL || 'http://localhost:11434' }
    };
  }
}

<<<<<<< HEAD
async function checkComfyUI(): Promise<ServiceHealthCheck> {
  const startTime = Date.now();
=======
async function getMetricsOverview() {
  try {
    // Get basic metrics overview
    const response = await fetch('http://localhost:3000/api/metrics/dashboard?widget=overview', {
      method: 'GET',
      signal: AbortSignal.timeout(2000),
    }).catch(() => null);
    
    if (response?.ok) {
      return await response.json();
    }
  } catch {
    // Metrics not available, return null
  }
  return null;
}

async function checkComfyUI(): Promise<boolean> {
>>>>>>> e0fdef52
  const correlationId = getCurrentCorrelationId();
  try {
    // Check if ComfyUI backend is responsive
    const comfyUrl = process.env.COMFYUI_API_URL || 'http://localhost:8188';
    const controller = new AbortController();
    const timeoutId = setTimeout(() => controller.abort(), 10000); // 10 second timeout
    
    logger.debug('Checking ComfyUI health', { comfyUrl, correlationId });
    
    // Check multiple endpoints for deep health verification
    const [healthResponse, systemStatsResponse] = await Promise.allSettled([
      fetch(`${comfyUrl}/`, {
        signal: controller.signal,
        method: 'HEAD',
      }),
      fetch(`${comfyUrl}/system_stats`, {
        signal: controller.signal,
        method: 'GET',
      })
    ]);
    
    clearTimeout(timeoutId);
    const responseTime = Date.now() - startTime;
    
    if (healthResponse.status === 'fulfilled' && healthResponse.value?.ok) {
      let systemStats = undefined;
      
      if (systemStatsResponse.status === 'fulfilled' && systemStatsResponse.value?.ok) {
        systemStats = await systemStatsResponse.value.json().catch(() => ({}));
      }
      
      logger.info('ComfyUI health check completed', { 
        comfyUrl, 
        isHealthy: true, 
        status: healthResponse.value?.status,
        correlationId,
        responseTime
      });
      
      return {
        status: 'healthy',
        responseTime,
        details: {
          endpoint: comfyUrl,
          systemStats: systemStats || {},
          hasSystemStats: !!systemStats
        }
      };
    } else {
      const error = healthResponse.status === 'rejected' ? 
        healthResponse.reason?.message : 
        `HTTP ${healthResponse.value?.status}`;
      
      logger.info('ComfyUI health check completed', { 
        comfyUrl, 
        isHealthy: false, 
        status: healthResponse.value?.status,
        correlationId,
        responseTime,
        error
      });
      
      return {
        status: 'unhealthy',
        responseTime,
        error,
        details: { endpoint: comfyUrl }
      };
    }
  } catch (error: any) {
    logger.error('ComfyUI health check failed', error, { correlationId });
    return {
      status: 'unhealthy',
      responseTime: Date.now() - startTime,
      error: error.message || 'Connection failed',
      details: { endpoint: process.env.COMFYUI_API_URL || 'http://localhost:8188' }
    };
  }
}

export async function GET(request: NextRequest) {
  const startTime = Date.now();
  const correlationId = getCurrentCorrelationId();
  
  logger.info('Health check started', { correlationId });
  
<<<<<<< HEAD
  // Perform comprehensive health checks
  const [ollamaHealth, comfyUIHealth] = await Promise.all([
=======
  // Perform health checks
  const [ollamaHealthy, comfyUIHealthy, metricsData] = await Promise.all([
>>>>>>> e0fdef52
    checkOllama(),
    checkComfyUI(),
    getMetricsOverview(),
  ]);
  
  // Calculate overall system health
  const allHealthy = ollamaHealth.status === 'healthy' && comfyUIHealth.status === 'healthy';
  const anyUnhealthy = ollamaHealth.status === 'unhealthy' || comfyUIHealth.status === 'unhealthy';
  
  const overallStatus = allHealthy ? 'healthy' : anyUnhealthy ? 'degraded' : 'degraded';
  const totalResponseTime = Date.now() - startTime;
  
  // Get system information
  const memoryUsage = process.memoryUsage();
  const systemInfo = {
    nodeVersion: process.version,
    platform: process.platform,
    arch: process.arch,
    pid: process.pid,
    uptime: process.uptime(),
    memory: {
      used: Math.round(memoryUsage.heapUsed / 1024 / 1024),
      total: Math.round(memoryUsage.heapTotal / 1024 / 1024),
      external: Math.round(memoryUsage.external / 1024 / 1024),
      rss: Math.round(memoryUsage.rss / 1024 / 1024)
    },
    cpuUsage: process.cpuUsage()
  };
  
  // Get deployment environment info for blue-green deployment
  const deploymentEnvironment = process.env.NEXT_PUBLIC_ENVIRONMENT || 'unknown';
  const isReady = allHealthy && totalResponseTime < 10000; // Ready if healthy and responsive
  
  const healthStatus = {
    status: overallStatus,
    ready: isReady,
    timestamp: new Date().toISOString(),
    responseTime: `${totalResponseTime}ms`,
    correlationId,
    version: process.env.NEXT_PUBLIC_VERSION || '1.0.0',
    environment: process.env.NODE_ENV || 'development',
    deployment: {
      environment: deploymentEnvironment,
      instance_id: process.env.HOSTNAME || 'unknown',
      started_at: new Date(Date.now() - process.uptime() * 1000).toISOString(),
    },
    system: systemInfo,
    checks: {
      webGui: {
        status: 'healthy',
        responseTime: 0,
        version: process.env.NEXT_PUBLIC_VERSION || '1.0.0',
        details: {
          framework: 'Next.js',
          deployment: process.env.VERCEL ? 'Vercel' : 'Local'
        }
      },
      ollama: {
        status: ollamaHealth.status,
        responseTime: ollamaHealth.responseTime,
        version: ollamaHealth.version,
        details: ollamaHealth.details,
        error: ollamaHealth.error
      },
      comfyui: {
        status: comfyUIHealth.status,
        responseTime: comfyUIHealth.responseTime,
        details: comfyUIHealth.details,
        error: comfyUIHealth.error
      },
      memory: {
        status: memoryUsage.heapUsed / memoryUsage.heapTotal < 0.9 ? 'healthy' : 'warning',
        usage: {
          used_mb: Math.round(memoryUsage.heapUsed / 1024 / 1024),
          total_mb: Math.round(memoryUsage.heapTotal / 1024 / 1024),
          percentage: Math.round((memoryUsage.heapUsed / memoryUsage.heapTotal) * 100),
        },
      },
      uptime: {
        status: 'healthy',
        seconds: Math.round(process.uptime()),
        human_readable: formatUptime(process.uptime()),
      }
    },
    dependencies: {
      ollama: {
        required: true,
        status: ollamaHealth.status,
        criticalForOperation: true
      },
<<<<<<< HEAD
      comfyui: {
        required: true,
        status: comfyUIHealth.status,
        criticalForOperation: true
      }
    },
    performance: {
      totalResponseTime: `${totalResponseTime}ms`,
      individualChecks: {
        ollama: `${ollamaHealth.responseTime}ms`,
        comfyui: `${comfyUIHealth.responseTime}ms`
      }
    }
=======
      metrics: {
        status: metricsData ? 'healthy' : 'unavailable',
        enabled: !!metricsData,
      },
    },
    metrics: metricsData ? {
      health_score: metricsData.health_score,
      active_sessions: metricsData.active_sessions,
      total_requests: metricsData.total_requests,
      error_rate: metricsData.error_rate,
      resources: metricsData.resources,
    } : null,
>>>>>>> e0fdef52
  };
  
  logger.info('Health check completed', { 
    correlationId,
    allHealthy,
    responseTime: totalResponseTime,
    ollamaHealthy: ollamaHealth.status === 'healthy',
    comfyUIHealthy: comfyUIHealth.status === 'healthy'
  });
  
  // Return appropriate status code based on health
  const statusCode = overallStatus === 'healthy' ? 200 : 503;
  
  return NextResponse.json(healthStatus, { 
    status: statusCode,
    headers: {
      'Cache-Control': 'no-cache, no-store, must-revalidate',
      'X-Environment': deploymentEnvironment,
      'X-Instance-ID': process.env.HOSTNAME || 'unknown',
      'X-Health-Check-Version': '2.0.0',
      'X-Response-Time': `${totalResponseTime}ms`
    },
  });
}

function formatUptime(seconds: number): string {
  const days = Math.floor(seconds / 86400);
  const hours = Math.floor((seconds % 86400) / 3600);
  const minutes = Math.floor((seconds % 3600) / 60);
  const secs = Math.floor(seconds % 60);
  
  const parts = [];
  if (days > 0) parts.push(`${days}d`);
  if (hours > 0) parts.push(`${hours}h`);
  if (minutes > 0) parts.push(`${minutes}m`);
  if (secs > 0 || parts.length === 0) parts.push(`${secs}s`);
  
  return parts.join(' ');
}

// Support HEAD requests for lighter health checks
export async function HEAD(request: NextRequest) {
  const [ollamaHealth, comfyUIHealth] = await Promise.all([
    checkOllama(),
    checkComfyUI(),
  ]);
  
  const allHealthy = ollamaHealth.status === 'healthy' && comfyUIHealth.status === 'healthy';
  const statusCode = allHealthy ? 200 : 503;
  
  return new NextResponse(null, { 
    status: statusCode,
    headers: {
      'X-Health-Status': allHealthy ? 'healthy' : 'unhealthy',
      'X-Health-Check-Version': '2.0.0'
    }
  });
}<|MERGE_RESOLUTION|>--- conflicted
+++ resolved
@@ -97,10 +97,6 @@
   }
 }
 
-<<<<<<< HEAD
-async function checkComfyUI(): Promise<ServiceHealthCheck> {
-  const startTime = Date.now();
-=======
 async function getMetricsOverview() {
   try {
     // Get basic metrics overview
@@ -118,8 +114,8 @@
   return null;
 }
 
-async function checkComfyUI(): Promise<boolean> {
->>>>>>> e0fdef52
+async function checkComfyUI(): Promise<ServiceHealthCheck> {
+  const startTime = Date.now();
   const correlationId = getCurrentCorrelationId();
   try {
     // Check if ComfyUI backend is responsive
@@ -206,13 +202,8 @@
   
   logger.info('Health check started', { correlationId });
   
-<<<<<<< HEAD
-  // Perform comprehensive health checks
-  const [ollamaHealth, comfyUIHealth] = await Promise.all([
-=======
-  // Perform health checks
-  const [ollamaHealthy, comfyUIHealthy, metricsData] = await Promise.all([
->>>>>>> e0fdef52
+  // Perform comprehensive health checks with metrics
+  const [ollamaHealth, comfyUIHealth, metricsData] = await Promise.all([
     checkOllama(),
     checkComfyUI(),
     getMetricsOverview(),
@@ -295,7 +286,11 @@
         status: 'healthy',
         seconds: Math.round(process.uptime()),
         human_readable: formatUptime(process.uptime()),
-      }
+      },
+      metrics: {
+        status: metricsData ? 'healthy' : 'unavailable',
+        enabled: !!metricsData,
+      },
     },
     dependencies: {
       ollama: {
@@ -303,7 +298,6 @@
         status: ollamaHealth.status,
         criticalForOperation: true
       },
-<<<<<<< HEAD
       comfyui: {
         required: true,
         status: comfyUIHealth.status,
@@ -316,12 +310,6 @@
         ollama: `${ollamaHealth.responseTime}ms`,
         comfyui: `${comfyUIHealth.responseTime}ms`
       }
-    }
-=======
-      metrics: {
-        status: metricsData ? 'healthy' : 'unavailable',
-        enabled: !!metricsData,
-      },
     },
     metrics: metricsData ? {
       health_score: metricsData.health_score,
@@ -330,7 +318,6 @@
       error_rate: metricsData.error_rate,
       resources: metricsData.resources,
     } : null,
->>>>>>> e0fdef52
   };
   
   logger.info('Health check completed', { 
